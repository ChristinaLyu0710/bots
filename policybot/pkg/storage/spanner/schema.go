// Copyright 2019 Istio Authors
//
// Licensed under the Apache License, Version 2.0 (the "License");
// you may not use this file except in compliance with the License.
// You may obtain a copy of the License at
//
//     http://www.apache.org/licenses/LICENSE-2.0
//
// Unless required by applicable law or agreed to in writing, software
// distributed under the License is distributed on an "AS IS" BASIS,
// WITHOUT WARRANTIES OR CONDITIONS OF ANY KIND, either express or implied.
// See the License for the specific language governing permissions and
// limitations under the License.

package spanner

import (
	"reflect"

	"cloud.google.com/go/spanner"

	"istio.io/bots/policybot/pkg/storage"
)

// Details of the DB schema internal to the Spanner-based implementation

// All the DB tables we use
const (
<<<<<<< HEAD
	orgTable                = "Orgs"
	repoTable               = "Repos"
	repoCommentTable        = "RepoComments"
	userTable               = "Users"
	labelTable              = "Labels"
	issueTable              = "Issues"
	issueCommentTable       = "IssueComments"
	issuePipelineTable      = "IssuePipelines"
	pullRequestTable        = "PullRequests"
	pullRequestCommentTable = "PullRequestComments"
	pullRequestReviewTable  = "PullRequestReviews"
	memberTable             = "Members"
	botActivityTable        = "BotActivity"
	maintainerTable         = "Maintainers"
	testResultTable         = "TestResults"
)

// All the DB indices we use
const (
	orgLoginIndex    = "OrgsLogin"
	repoNameIndex    = "ReposName"
	issueNumberIndex = "IssuesNumber"
	userLoginIndex   = "UsersLogin"
)

// Shape of the rows in the indices
type (
	orgLoginRow struct {
		OrgID string
		Login string
	}

	repoNameRow struct {
		OrgID  string
		RepoID string
		Name   string
	}

	issueNumberRow struct {
		OrgID   string
		RepoID  string
		IssueID string
		Number  int64
	}

	userLoginRow struct {
		UserID string
		Login  string
	}
=======
	orgTable                           = "Orgs"
	repoTable                          = "Repos"
	repoCommentTable                   = "RepoComments"
	userTable                          = "Users"
	labelTable                         = "Labels"
	issueTable                         = "Issues"
	issueCommentTable                  = "IssueComments"
	issuePipelineTable                 = "IssuePipelines"
	pullRequestTable                   = "PullRequests"
	pullRequestReviewCommentTable      = "PullRequestReviewComments"
	pullRequestReviewTable             = "PullRequestReviews"
	memberTable                        = "Members"
	botActivityTable                   = "BotActivity"
	maintainerTable                    = "Maintainers"
	issueEventTable                    = "IssueEvents"
	issueCommentEventTable             = "IssueCommentEvents"
	pullRequestEventTable              = "PullRequestEvents"
	pullRequestReviewCommentEventTable = "PullRequestReviewCommentEvents"
	pullRequestReviewEventTable        = "PullRequestReviewEvents"
	repoCommentEventTable              = "RepoCommentEvents"
>>>>>>> 5ac011f0
)

// Holds the column names for each table or index in the database (filled in at startup)
var (
<<<<<<< HEAD
	orgColumns                []string
	orgLoginColumns           []string
	repoColumns               []string
	repoNameColumns           []string
	userColumns               []string
	userLoginColumns          []string
	labelColumns              []string
	issueColumns              []string
	issueNumberColumns        []string
	issueCommentColumns       []string
	issuePipelineColumns      []string
	pullRequestColumns        []string
	pullRequestCommentColumns []string
	pullRequestReviewColumns  []string
	botActivityColumns        []string
	testResultColumns         []string
	maintainerColumns         []string
=======
	orgColumns                      []string
	repoColumns                     []string
	userColumns                     []string
	labelColumns                    []string
	issueColumns                    []string
	issueCommentColumns             []string
	issuePipelineColumns            []string
	pullRequestColumns              []string
	pullRequestReviewCommentColumns []string
	pullRequestReviewColumns        []string
	botActivityColumns              []string
	maintainerColumns               []string
>>>>>>> 5ac011f0
)

// Bunch of functions to from keys for the tables and indices in the DB

func orgKey(orgLogin string) spanner.Key {
	return spanner.Key{orgLogin}
}

func repoKey(orgLogin string, repoName string) spanner.Key {
	return spanner.Key{orgLogin, repoName}
}

func userKey(userLogin string) spanner.Key {
	return spanner.Key{userLogin}
}

func labelKey(orgLogin string, repoName string, labelName string) spanner.Key {
	return spanner.Key{orgLogin, repoName, labelName}
}

func issueKey(orgLogin string, repoName string, issueNumber int64) spanner.Key {
	return spanner.Key{orgLogin, repoName, issueNumber}
}

func issueCommentKey(orgLogin string, repoName string, issueNumber int64, commentID int64) spanner.Key {
	return spanner.Key{orgLogin, repoName, issueNumber, commentID}
}

func issuePipelineKey(orgLogin string, repoName string, issueNumber int64) spanner.Key {
	return spanner.Key{orgLogin, repoName, issueNumber}
}

func pullRequestKey(orgLogin string, repoName string, prNumber int64) spanner.Key {
	return spanner.Key{orgLogin, repoName, prNumber}
}

func pullRequestReviewCommentKey(orgLogin string, repoName string, prNumber int64, commentID int64) spanner.Key {
	return spanner.Key{orgLogin, repoName, prNumber, commentID}
}

func pullRequestReviewKey(orgLogin string, repoName string, prNumber int64, reviewID int64) spanner.Key {
	return spanner.Key{orgLogin, repoName, prNumber, reviewID}
}

func botActivityKey(orgLogin string, repoName string) spanner.Key {
	return spanner.Key{orgLogin, repoName}
}

<<<<<<< HEAD
func testResultKey(orgID string, repoID string, testName string, prNum int64, runNum int64) spanner.Key {
	return spanner.Key{orgID, repoID, testName, prNum, runNum}
}
func maintainerKey(orgID string, userID string) spanner.Key {
	return spanner.Key{orgID, userID}
=======
func maintainerKey(orgLogin string, userLogin string) spanner.Key {
	return spanner.Key{orgLogin, userLogin}
>>>>>>> 5ac011f0
}

func init() {
	orgColumns = getFields(storage.Org{})
	repoColumns = getFields(storage.Repo{})
	userColumns = getFields(storage.User{})
	labelColumns = getFields(storage.Label{})
	issueColumns = getFields(storage.Issue{})
	issueCommentColumns = getFields(storage.IssueComment{})
	issuePipelineColumns = getFields(storage.IssuePipeline{})
	pullRequestColumns = getFields(storage.PullRequest{})
	pullRequestReviewColumns = getFields(storage.PullRequestReview{})
	botActivityColumns = getFields(storage.BotActivity{})
	testResultColumns = getFields(storage.TestResult{})
	maintainerColumns = getFields(storage.Maintainer{})
}

// Produces a string array representing all the fields in the input object
func getFields(o interface{}) []string {
	t := reflect.TypeOf(o)
	result := make([]string, t.NumField())
	for i := 0; i < t.NumField(); i++ {
		result[i] = t.Field(i).Name
	}

	return result
}<|MERGE_RESOLUTION|>--- conflicted
+++ resolved
@@ -26,57 +26,6 @@
 
 // All the DB tables we use
 const (
-<<<<<<< HEAD
-	orgTable                = "Orgs"
-	repoTable               = "Repos"
-	repoCommentTable        = "RepoComments"
-	userTable               = "Users"
-	labelTable              = "Labels"
-	issueTable              = "Issues"
-	issueCommentTable       = "IssueComments"
-	issuePipelineTable      = "IssuePipelines"
-	pullRequestTable        = "PullRequests"
-	pullRequestCommentTable = "PullRequestComments"
-	pullRequestReviewTable  = "PullRequestReviews"
-	memberTable             = "Members"
-	botActivityTable        = "BotActivity"
-	maintainerTable         = "Maintainers"
-	testResultTable         = "TestResults"
-)
-
-// All the DB indices we use
-const (
-	orgLoginIndex    = "OrgsLogin"
-	repoNameIndex    = "ReposName"
-	issueNumberIndex = "IssuesNumber"
-	userLoginIndex   = "UsersLogin"
-)
-
-// Shape of the rows in the indices
-type (
-	orgLoginRow struct {
-		OrgID string
-		Login string
-	}
-
-	repoNameRow struct {
-		OrgID  string
-		RepoID string
-		Name   string
-	}
-
-	issueNumberRow struct {
-		OrgID   string
-		RepoID  string
-		IssueID string
-		Number  int64
-	}
-
-	userLoginRow struct {
-		UserID string
-		Login  string
-	}
-=======
 	orgTable                           = "Orgs"
 	repoTable                          = "Repos"
 	repoCommentTable                   = "RepoComments"
@@ -97,30 +46,11 @@
 	pullRequestReviewCommentEventTable = "PullRequestReviewCommentEvents"
 	pullRequestReviewEventTable        = "PullRequestReviewEvents"
 	repoCommentEventTable              = "RepoCommentEvents"
->>>>>>> 5ac011f0
+	testResultTable                    = "TestResults"
 )
 
 // Holds the column names for each table or index in the database (filled in at startup)
 var (
-<<<<<<< HEAD
-	orgColumns                []string
-	orgLoginColumns           []string
-	repoColumns               []string
-	repoNameColumns           []string
-	userColumns               []string
-	userLoginColumns          []string
-	labelColumns              []string
-	issueColumns              []string
-	issueNumberColumns        []string
-	issueCommentColumns       []string
-	issuePipelineColumns      []string
-	pullRequestColumns        []string
-	pullRequestCommentColumns []string
-	pullRequestReviewColumns  []string
-	botActivityColumns        []string
-	testResultColumns         []string
-	maintainerColumns         []string
-=======
 	orgColumns                      []string
 	repoColumns                     []string
 	userColumns                     []string
@@ -133,7 +63,7 @@
 	pullRequestReviewColumns        []string
 	botActivityColumns              []string
 	maintainerColumns               []string
->>>>>>> 5ac011f0
+	testResultColumns               []string
 )
 
 // Bunch of functions to from keys for the tables and indices in the DB
@@ -182,16 +112,12 @@
 	return spanner.Key{orgLogin, repoName}
 }
 
-<<<<<<< HEAD
-func testResultKey(orgID string, repoID string, testName string, prNum int64, runNum int64) spanner.Key {
-	return spanner.Key{orgID, repoID, testName, prNum, runNum}
-}
-func maintainerKey(orgID string, userID string) spanner.Key {
-	return spanner.Key{orgID, userID}
-=======
 func maintainerKey(orgLogin string, userLogin string) spanner.Key {
 	return spanner.Key{orgLogin, userLogin}
->>>>>>> 5ac011f0
+}
+
+func testResultKey(orgLogin string, repoName string, testName string, prNum int64, runNum int64, done bool) spanner.Key {
+	return spanner.Key{orgLogin, repoName, testName, prNum, runNum, done}
 }
 
 func init() {
@@ -205,8 +131,8 @@
 	pullRequestColumns = getFields(storage.PullRequest{})
 	pullRequestReviewColumns = getFields(storage.PullRequestReview{})
 	botActivityColumns = getFields(storage.BotActivity{})
+	maintainerColumns = getFields(storage.Maintainer{})
 	testResultColumns = getFields(storage.TestResult{})
-	maintainerColumns = getFields(storage.Maintainer{})
 }
 
 // Produces a string array representing all the fields in the input object
