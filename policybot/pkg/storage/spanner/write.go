// Copyright 2019 Istio Authors
//
// Licensed under the Apache License, Version 2.0 (the "License");
// you may not use this file except in compliance with the License.
// You may obtain a copy of the License at
//
//     http://www.apache.orgLogin/licenses/LICENSE-2.0
//
// Unless required by applicable law or agreed to in writing, software
// distributed under the License is distributed on an "AS IS" BASIS,
// WITHOUT WARRANTIES OR CONDITIONS OF ANY KIND, either express or implied.
// See the License for the specific language governing permissions and
// limitations under the License.

package spanner

import (
	"context"

	"cloud.google.com/go/spanner"

	"istio.io/bots/policybot/pkg/storage"
)

func (s store) WriteOrgs(context context.Context, orgs []*storage.Org) error {
	scope.Debugf("Writing %d orgs", len(orgs))

	mutations := make([]*spanner.Mutation, len(orgs))
	for i := 0; i < len(orgs); i++ {
		var err error
		if mutations[i], err = spanner.InsertOrUpdateStruct(orgTable, orgs[i]); err != nil {
			return err
		}
	}

	_, err := s.client.Apply(context, mutations)
	return err
}

func (s store) WriteRepos(context context.Context, repos []*storage.Repo) error {
	scope.Debugf("Writing %d repos", len(repos))

	mutations := make([]*spanner.Mutation, len(repos))
	for i := 0; i < len(repos); i++ {
		var err error
		if mutations[i], err = spanner.InsertOrUpdateStruct(repoTable, repos[i]); err != nil {
			return err
		}
	}

	_, err := s.client.Apply(context, mutations)
	return err
}

func (s store) WriteRepoComments(context context.Context, comments []*storage.RepoComment) error {
	scope.Debugf("Writing %d repo comments", len(comments))

	mutations := make([]*spanner.Mutation, len(comments))
	for i := 0; i < len(comments); i++ {
		var err error
		if mutations[i], err = spanner.InsertOrUpdateStruct(repoCommentTable, comments[i]); err != nil {
			return err
		}
	}

	_, err := s.client.Apply(context, mutations)
	return err
}

func (s store) WriteIssues(context context.Context, issues []*storage.Issue) error {
	scope.Debugf("Writing %d issues", len(issues))

	mutations := make([]*spanner.Mutation, len(issues))
	for i := 0; i < len(issues); i++ {
		var err error
		if mutations[i], err = spanner.InsertOrUpdateStruct(issueTable, issues[i]); err != nil {
			return err
		}
	}

	_, err := s.client.Apply(context, mutations)
	return err
}

func (s store) WriteIssueComments(context context.Context, issueComments []*storage.IssueComment) error {
	scope.Debugf("Writing %d issue comments", len(issueComments))

	mutations := make([]*spanner.Mutation, len(issueComments))
	for i := 0; i < len(issueComments); i++ {
		var err error
		if mutations[i], err = spanner.InsertOrUpdateStruct(issueCommentTable, issueComments[i]); err != nil {
			return err
		}
	}

	_, err := s.client.Apply(context, mutations)
	return err
}

func (s store) WriteIssuePipelines(context context.Context, issuePipelines []*storage.IssuePipeline) error {
	scope.Debugf("Writing %d issue pipelines", len(issuePipelines))

	mutations := make([]*spanner.Mutation, len(issuePipelines))
	for i := 0; i < len(issuePipelines); i++ {
		var err error
		if mutations[i], err = spanner.InsertOrUpdateStruct(issuePipelineTable, issuePipelines[i]); err != nil {
			return err
		}
	}

	_, err := s.client.Apply(context, mutations)
	return err
}

func (s store) WritePullRequests(context context.Context, prs []*storage.PullRequest) error {
	scope.Debugf("Writing %d pull requests", len(prs))

	mutations := make([]*spanner.Mutation, len(prs))
	for i := 0; i < len(prs); i++ {
		var err error
		if mutations[i], err = spanner.InsertOrUpdateStruct(pullRequestTable, prs[i]); err != nil {
			return err
		}
	}

	_, err := s.client.Apply(context, mutations)
	return err
}

func (s store) WritePullRequestReviewComments(context context.Context, prComments []*storage.PullRequestReviewComment) error {
	scope.Debugf("Writing %d pr review comments", len(prComments))

	mutations := make([]*spanner.Mutation, len(prComments))
	for i := 0; i < len(prComments); i++ {
		var err error
		if mutations[i], err = spanner.InsertOrUpdateStruct(pullRequestReviewCommentTable, prComments[i]); err != nil {
			return err
		}
	}

	_, err := s.client.Apply(context, mutations)
	return err
}

func (s store) WritePullRequestReviews(context context.Context, prReviews []*storage.PullRequestReview) error {
	scope.Debugf("Writing %d pull request reviews", len(prReviews))

	mutations := make([]*spanner.Mutation, len(prReviews))
	for i := 0; i < len(prReviews); i++ {
		var err error
		if mutations[i], err = spanner.InsertOrUpdateStruct(pullRequestReviewTable, prReviews[i]); err != nil {
			return err
		}
	}

	_, err := s.client.Apply(context, mutations)
	return err
}

func (s store) WriteUsers(context context.Context, users []*storage.User) error {
	scope.Debugf("Writing %d users", len(users))

	mutations := make([]*spanner.Mutation, len(users))
	for i := 0; i < len(users); i++ {
		var err error
		if mutations[i], err = spanner.InsertOrUpdateStruct(userTable, users[i]); err != nil {
			return err
		}
	}

	_, err := s.client.Apply(context, mutations)
	return err
}

func (s store) WriteLabels(context context.Context, labels []*storage.Label) error {
	scope.Debugf("Writing %d labels", len(labels))

	mutations := make([]*spanner.Mutation, len(labels))
	for i := 0; i < len(labels); i++ {
		var err error
		if mutations[i], err = spanner.InsertOrUpdateStruct(labelTable, labels[i]); err != nil {
			return err
		}
	}

	_, err := s.client.Apply(context, mutations)
	return err
}

func (s store) WriteAllMembers(ctx1 context.Context, members []*storage.Member) error {
	scope.Debugf("Writing %d members", len(members))

	mutations := make([]*spanner.Mutation, len(members))
	for i, member := range members {
		var err error
		if mutations[i], err = spanner.InsertStruct(memberTable, member); err != nil {
			return err
		}
	}

	_, err := s.client.ReadWriteTransaction(ctx1, func(ctx2 context.Context, txn *spanner.ReadWriteTransaction) error {
		// Remove all existing members
		iter := txn.Query(ctx2, spanner.Statement{SQL: "DELETE FROM Members WHERE true;"})
		if err := iter.Do(func(_ *spanner.Row) error { return nil }); err != nil {
			return err
		}

		// write all the new members
		return txn.BufferWrite(mutations)
	})

	return err
}

func (s store) WriteAllMaintainers(ctx1 context.Context, maintainers []*storage.Maintainer) error {
	scope.Debugf("Writing %d maintainers", len(maintainers))

	mutations := make([]*spanner.Mutation, len(maintainers))
	for i, maintainer := range maintainers {
		var err error
		if mutations[i], err = spanner.InsertStruct(maintainerTable, maintainer); err != nil {
			return err
		}
	}

	_, err := s.client.ReadWriteTransaction(ctx1, func(ctx2 context.Context, txn *spanner.ReadWriteTransaction) error {
		// Remove all existing maintainers
		iter := txn.Query(ctx2, spanner.Statement{SQL: "DELETE FROM Maintainers WHERE true;"})
		if err := iter.Do(func(_ *spanner.Row) error { return nil }); err != nil {
			return err
		}

		// write all the new maintainers
		return txn.BufferWrite(mutations)
	})

	return err
}

func (s store) WriteBotActivities(context context.Context, activities []*storage.BotActivity) error {
	scope.Debugf("Writing %d activities", len(activities))

	mutations := make([]*spanner.Mutation, len(activities))
	for i := 0; i < len(activities); i++ {
		var err error
		if mutations[i], err = spanner.InsertOrUpdateStruct(botActivityTable, activities[i]); err != nil {
			return err
		}
	}

	_, err := s.client.Apply(context, mutations)
	return err
}

<<<<<<< HEAD
func (s store) WriteTestResults(context context.Context, testResults []*storage.TestResult) error {
	scope.Debugf("Writing %d test results", len(testResults))

	mutations := make([]*spanner.Mutation, len(testResults))
	for i := 0; i < len(testResults); i++ {
		var err error
		if mutations[i], err = spanner.InsertOrUpdateStruct(testResultTable, testResults[i]); err != nil {
=======
func (s store) WriteIssueEvents(context context.Context, events []*storage.IssueEvent) error {
	scope.Debugf("Writing %d issue events", len(events))

	mutations := make([]*spanner.Mutation, len(events))
	for i := 0; i < len(events); i++ {
		var err error
		if mutations[i], err = spanner.InsertOrUpdateStruct(issueEventTable, events[i]); err != nil {
			return err
		}
	}

	_, err := s.client.Apply(context, mutations)
	return err
}

func (s store) WriteIssueCommentEvents(context context.Context, events []*storage.IssueCommentEvent) error {
	scope.Debugf("Writing %d issue comment events", len(events))

	mutations := make([]*spanner.Mutation, len(events))
	for i := 0; i < len(events); i++ {
		var err error
		if mutations[i], err = spanner.InsertOrUpdateStruct(issueCommentEventTable, events[i]); err != nil {
			return err
		}
	}

	_, err := s.client.Apply(context, mutations)
	return err
}

func (s store) WritePullRequestEvents(context context.Context, events []*storage.PullRequestEvent) error {
	scope.Debugf("Writing %d pull request events", len(events))

	mutations := make([]*spanner.Mutation, len(events))
	for i := 0; i < len(events); i++ {
		var err error
		if mutations[i], err = spanner.InsertOrUpdateStruct(pullRequestEventTable, events[i]); err != nil {
			return err
		}
	}

	_, err := s.client.Apply(context, mutations)
	return err
}

func (s store) WritePullRequestReviewCommentEvents(context context.Context, events []*storage.PullRequestReviewCommentEvent) error {
	scope.Debugf("Writing %d pull request review comment events", len(events))

	mutations := make([]*spanner.Mutation, len(events))
	for i := 0; i < len(events); i++ {
		var err error
		if mutations[i], err = spanner.InsertOrUpdateStruct(pullRequestReviewCommentEventTable, events[i]); err != nil {
			return err
		}
	}

	_, err := s.client.Apply(context, mutations)
	return err
}

func (s store) WritePullRequestReviewEvents(context context.Context, events []*storage.PullRequestReviewEvent) error {
	scope.Debugf("Writing %d pull request review events", len(events))

	mutations := make([]*spanner.Mutation, len(events))
	for i := 0; i < len(events); i++ {
		var err error
		if mutations[i], err = spanner.InsertOrUpdateStruct(pullRequestReviewEventTable, events[i]); err != nil {
			return err
		}
	}

	_, err := s.client.Apply(context, mutations)
	return err
}

func (s store) WriteRepoCommentEvents(context context.Context, events []*storage.RepoCommentEvent) error {
	scope.Debugf("Writing %d repo comment events", len(events))

	mutations := make([]*spanner.Mutation, len(events))
	for i := 0; i < len(events); i++ {
		var err error
		if mutations[i], err = spanner.InsertOrUpdateStruct(repoCommentEventTable, events[i]); err != nil {
>>>>>>> 5ac011f0
			return err
		}
	}

	_, err := s.client.Apply(context, mutations)
	return err
}<|MERGE_RESOLUTION|>--- conflicted
+++ resolved
@@ -252,7 +252,6 @@
 	return err
 }
 
-<<<<<<< HEAD
 func (s store) WriteTestResults(context context.Context, testResults []*storage.TestResult) error {
 	scope.Debugf("Writing %d test results", len(testResults))
 
@@ -260,7 +259,14 @@
 	for i := 0; i < len(testResults); i++ {
 		var err error
 		if mutations[i], err = spanner.InsertOrUpdateStruct(testResultTable, testResults[i]); err != nil {
-=======
+			return err
+		}
+	}
+
+	_, err := s.client.Apply(context, mutations)
+	return err
+}
+
 func (s store) WriteIssueEvents(context context.Context, events []*storage.IssueEvent) error {
 	scope.Debugf("Writing %d issue events", len(events))
 
@@ -343,7 +349,6 @@
 	for i := 0; i < len(events); i++ {
 		var err error
 		if mutations[i], err = spanner.InsertOrUpdateStruct(repoCommentEventTable, events[i]); err != nil {
->>>>>>> 5ac011f0
 			return err
 		}
 	}
